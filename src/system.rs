//! Read information about the operating system from `/proc`.

use std::collections::HashMap;
use std::path::Path;
use std::str::FromStr;
<<<<<<< HEAD
use std::{thread, time};
=======
>>>>>>> 56af1e5a

use std::io::{Error, ErrorKind, Result};

use PID;

use utils::read_file;

#[derive(Debug)]
pub struct VirtualMemory {
    /// Amount of total memory
    pub total: u64,

    /// Amount of memory available for new processes
    pub available: u64,

    /// Percent of memory used
    pub percent: f32,

    /// Memory currently in use
    pub used: u64,

    /// Memory not being used
    pub free: u64,

    /// Memory currently in use
    pub active: u64,

    /// Memory that is not in use
    pub inactive: u64,

    /// Temporary storage for raw disk blocks
    pub buffers: u64,

    /// Memory used by the page cache
    pub cached: u64,

    /// Amount of memory consumed by tmpfs filesystems
    pub shared: u64,
}

impl VirtualMemory {
    pub fn new(
        total: u64,
        available: u64,
        shared: u64,
        free: u64,
        buffers: u64,
        cached: u64,
        active: u64,
        inactive: u64,
    ) -> VirtualMemory {
        let used = total - free - cached - buffers;

        VirtualMemory {
            total: total,
            available: available,
            shared: shared,
            free: free,
            buffers: buffers,
            cached: cached,
            active: active,
            inactive: inactive,
            used: used,
            percent: (used as f32 / total as f32) * 100.0,
        }
    }
}

#[derive(Debug)]
pub struct SwapMemory {
    /// Amount of total swap memory
    pub total: u64,

    /// Amount of used swap memory
    pub used: u64,

    /// Amount of free swap memory
    pub free: u64,

    /// Percent of sway memory used
    pub percent: f32,

    /// Amount of memory swapped in from disk
    pub sin: u64,

    /// Amount of memory swapped to disk
    pub sout: u64,
}

impl SwapMemory {
    pub fn new(total: u64, free: u64, sin: u64, sout: u64) -> SwapMemory {
        let used = total - free;
        let percent = (used as f32 / total as f32) * 100.0;

        SwapMemory {
            total: total,
            used: used,
            free: free,
            percent: percent,
            sin: sin,
            sout: sout,
        }
    }
}

#[derive(Debug)]
pub struct LoadAverage {
    /// number of jobs in the run queue averaged over 1 minute
    pub one: f32,

    /// number of jobs in the run queue averaged over 5 minute
    pub five: f32,

    /// number of jobs in the run queue averaged over 15 minute
    pub fifteen: f32,

    /// current number of runnable kernel entities
    pub runnable: i32,

    /// total number of runnable kernel entities
    pub total_runnable: i32,

    /// pid for the most recently created process
    pub last_pid: PID,
}

#[derive(Debug, Clone)]
pub struct CpuTimes {
    /// Time spent by normal processes executing in user mode;
    /// on Linux this also includes guest time
    pub user: u64,

    /// Time spent by niced (prioritized) processes executing in user mode;
    /// on Linux this also includes guest_nice time
    pub nice: u64,

    /// Time spent by processes executing in kernel mode
    pub system: u64,

    /// Time spent doing nothing
    pub idle: u64,

    /// Time spent waiting for I/O to complete
    pub iowait: u64,

    /// Time spent for servicing hardware interrupts
    pub irq: u64,

    /// Time spent for servicing software interrupts
    pub softirq: u64,

    /// Time spent by other operating systems running in a virtualized environment
    pub steal: u64,

    /// Time spent running a virtual CPU for guest operating systems
    /// under the control of the Linux kernel
    pub guest: u64,

    /// Time spent running a niced guest
    /// (virtual CPU for guest operating systems
    /// under the control of the Linux kernel)
    pub guest_nice: u64,
}

impl CpuTimes {
    /// Initialize CpuTimes struct
    pub fn new(
        user: u64,
        nice: u64,
        system: u64,
        idle: u64,
        iowait: u64,
        irq: u64,
        softirq: u64,
        steal: u64,
        guest: u64,
        guest_nice: u64,
    ) -> CpuTimes {
        CpuTimes {
            user,
            nice,
            system,
            idle,
            iowait,
            irq,
            softirq,
            steal,
            guest,
            guest_nice,
        }
    }

    /// Calculate the total time of CPU utilization.
    /// guest time and guest_nice time are respectively include
    /// on user and nice times
    fn total_time(&self) -> u64 {
        self.user
            + self.nice
            + self.system
            + self.idle
            + self.iowait
            + self.irq
            + self.softirq
            + self.steal
    }

    /// Return the CpuTimesPercent object that contains the detailed
    /// CPU times percentage of CPU utilization between two instants.
    fn cpu_percent_since(&self, past_cpu_times: &CpuTimes) -> CpuTimesPercent {
        if self.total_time() > past_cpu_times.total_time() {
            let diff_total = (self.total_time() - past_cpu_times.total_time()) as f64;
            CpuTimesPercent::new(
                {
                    if past_cpu_times.user <= self.user {
                        let user = (100. * (self.user - past_cpu_times.user) as f64) / diff_total;
                        if user > 100. {
                            100.
                        } else {
                            user
                        }
                    } else {
                        0.
                    }
                },
                {
                    if past_cpu_times.nice <= self.nice {
                        let nice = (100. * (self.nice - past_cpu_times.nice) as f64) / diff_total;
                        if nice > 100. {
                            100.
                        } else {
                            nice
                        }
                    } else {
                        0.
                    }
                },
                {
                    if past_cpu_times.system <= self.system {
                        let system =
                            (100. * (self.system - past_cpu_times.system) as f64) / diff_total;
                        if system > 100. {
                            100.
                        } else {
                            system
                        }
                    } else {
                        0.
                    }
                },
                {
                    if past_cpu_times.idle <= self.idle {
                        let idle = (100. * (self.idle - past_cpu_times.idle) as f64) / diff_total;
                        if idle > 100. {
                            100.
                        } else {
                            idle
                        }
                    } else {
                        0.
                    }
                },
                {
                    if past_cpu_times.iowait <= self.iowait {
                        let iowait =
                            (100. * (self.iowait - past_cpu_times.iowait) as f64) / diff_total;
                        if iowait > 100. {
                            100.
                        } else {
                            iowait
                        }
                    } else {
                        0.
                    }
                },
                {
                    if past_cpu_times.irq <= self.irq {
                        let irq = (100. * (self.irq - past_cpu_times.irq) as f64) / diff_total;
                        if irq > 100. {
                            100.
                        } else {
                            irq
                        }
                    } else {
                        0.
                    }
                },
                {
                    if past_cpu_times.softirq <= self.softirq {
                        let softirq =
                            (100. * (self.softirq - past_cpu_times.softirq) as f64) / diff_total;
                        if softirq > 100. {
                            100.
                        } else {
                            softirq
                        }
                    } else {
                        0.
                    }
                },
                {
                    if past_cpu_times.steal <= self.steal {
                        let steal =
                            (100. * (self.steal - past_cpu_times.steal) as f64) / diff_total;
                        if steal > 100. {
                            100.
                        } else {
                            steal
                        }
                    } else {
                        0.
                    }
                },
                {
                    if past_cpu_times.guest <= self.guest {
                        let guest =
                            (100. * (self.guest - past_cpu_times.guest) as f64) / diff_total;
                        if guest > 100. {
                            100.
                        } else {
                            guest
                        }
                    } else {
                        0.
                    }
                },
                {
                    if past_cpu_times.guest_nice <= self.guest_nice {
                        let guest_nice = (100.
                            * (self.guest_nice - past_cpu_times.guest_nice) as f64)
                            / diff_total;
                        if guest_nice > 100. {
                            100.
                        } else {
                            guest_nice
                        }
                    } else {
                        0.
                    }
                },
            )
        } else {
            CpuTimesPercent::new(0., 0., 0., 0., 0., 0., 0., 0., 0., 0.)
        }
    }
}

#[derive(Debug)]
pub struct CpuTimesPercent {
    /// Percentage of time spent by normal processes executing in user mode
    /// between two instants;
    /// on Linux this also includes guest time
    pub user: f64,

    /// Percentage of time spent by niced (prioritized) processes
    /// executing in user mode between two instants;
    /// on Linux this also includes guest_nice time
    pub nice: f64,

    /// Percentage of time spent by processes executing in kernel
    /// mode between two instants
    pub system: f64,

    /// Percentage of time spent doing nothing between two instants
    pub idle: f64,

    /// Percentage of time spent waiting for I/O to complete between two instants
    pub iowait: f64,

    /// Percentage of time spent for servicing hardware interrupts
    /// between two instants
    pub irq: f64,

    /// Percentage of time spent for servicing software interrupts
    /// between two instants
    pub softirq: f64,

    /// Percentage of time spent by other operating systems running
    /// in a virtualized environment between two instants
    pub steal: f64,

    /// Percentage of time spent running a virtual CPU for guest operating systems
    /// under the control of the Linux kernel between two instants
    pub guest: f64,

    /// Percentage of time spent running a niced guest
    /// (virtual CPU for guest operating systems
    /// under the control of the Linux kernel) between two instants
    pub guest_nice: f64,
}

impl CpuTimesPercent {
    /// Initialize the CpuTimesPercent struct
    pub fn new(
        user: f64,
        nice: f64,
        system: f64,
        idle: f64,
        iowait: f64,
        irq: f64,
        softirq: f64,
        steal: f64,
        guest: f64,
        guest_nice: f64,
    ) -> CpuTimesPercent {
        CpuTimesPercent {
            user,
            nice,
            system,
            idle,
            iowait,
            irq,
            softirq,
            steal,
            guest,
            guest_nice,
        }
    }

    /// Caculculate the busy time in percent of a CPU
    /// Guest and guest_nice are count in user and nice.
    /// We ignore the CPU time in idle and iowait.
    fn busy_times(&self) -> f64 {
        self.user + self.nice + self.system + self.irq + self.softirq + self.steal
    }
}

/// To get a CpuPercent struct in non-blocking mode.
///
/// Example :
///
///     let mut cpu_percent_collector = match psutil::system::CpuPercentCollector::new() {
///         Ok(cpu_percent_collector) => cpu_percent_collector,
///         Err(_) => {
///             println!("Could not initialize cpu_percent_collector");
///             return;
///         },
///     };
///
///     // {... Your programme ...}
///
///     let cpu_times_percent = cpu_percent_collector.cpu_times_percent();
///     let cpu_times_percent_percpu = cpu_percent_collector.cpu_times_percent_percpu();
///
/// See an other example in examples/cpu_percent.
#[derive(Clone, Debug)]
pub struct CpuPercentCollector {
    /// Store the CPU times informations of the last call
    /// of class method cpu_times_percent or cpu_times_percent_percpu
    /// for the global CPU
    last_statement_cpu: CpuTimes,

    /// Store the CPU times informations of the last call
    /// of class method cpu_times_percent or cpu_times_percent_percpu per CPU.
    last_statement_percpu: Vec<CpuTimes>,
}

impl CpuPercentCollector {
    /// Initialize the CpuPercentCollector struct with the cpu_times informations.
    pub fn new() -> Result<CpuPercentCollector> {
        let last_statement_cpu = cpu_times()?;
        let last_statement_percpu = cpu_times_percpu()?;
        Ok(CpuPercentCollector {
            last_statement_cpu,
            last_statement_percpu,
        })
    }

    /// Returns a Result of CpuTimesPercent calculate
    /// since the last call of the method.
    /// For the first call it is since the object creation.
    ///
    /// The CpuTimesPercent object contains the detailed CPU utilization
    /// as percentage.
    pub fn cpu_times_percent(&mut self) -> Result<CpuTimesPercent> {
        let current_cpu_times = cpu_times()?;

        let cpu_percent_since = current_cpu_times.cpu_percent_since(&self.last_statement_cpu);

        self.last_statement_cpu = current_cpu_times;

        Ok(cpu_percent_since)
    }

    /// Returns a Result of vector of CpuTimesPercent
    /// calculate since the last call of the method.
    /// For the first call it is since the object creation.
    ///
    /// Each element of the vector reprensents the detailed
    /// CPU utilization as percentage per CPU.
    pub fn cpu_times_percent_percpu(&mut self) -> Result<Vec<CpuTimesPercent>> {
        let current_cpu_times_percpu = cpu_times_percpu()?;

        let mut cpu_times_percent_vector: Vec<CpuTimesPercent> = Vec::new();
        let current_cpu_times_percpu_copy = current_cpu_times_percpu.clone();
        for (iter, cpu_times) in current_cpu_times_percpu.iter().enumerate() {
            cpu_times_percent_vector
                .push(cpu_times.cpu_percent_since(&self.last_statement_percpu[iter]));
        }
        self.last_statement_percpu = current_cpu_times_percpu_copy;

        Ok(cpu_times_percent_vector)
    }
}

/// Returns the system uptime in seconds.
///
/// `/proc/uptime` contains the system uptime and idle time.
pub fn uptime() -> isize {
    let data = read_file(Path::new("/proc/uptime")).unwrap();
    uptime_internal(&data)
}

/// Returns the system uptime in seconds.
///
/// Input should be in the format '12489513.08 22906637.29\n'
fn uptime_internal(data: &str) -> isize {
    let numbers: Vec<&str> = data.split(' ').collect();
    let uptime: Vec<&str> = numbers[0].split('.').collect();
    FromStr::from_str(uptime[0]).unwrap()
}

/// Returns the system load average
///
/// `/proc/loadavg` contains the system load average
pub fn loadavg() -> Result<LoadAverage> {
    let data = read_file(Path::new("/proc/loadavg"))?;
    loadavg_internal(&data)
}

fn loadavg_internal(data: &str) -> Result<LoadAverage> {
    // strips off any trailing new line as well
    let fields: Vec<&str> = data.split_whitespace().collect();

    let one = try_parse!(fields[0]);
    let five = try_parse!(fields[1]);
    let fifteen = try_parse!(fields[2]);
    let last_pid = try_parse!(fields[4]);

    let entities = fields[3].split('/').collect::<Vec<&str>>();
    let runnable = try_parse!(entities[0]);
    let total_runnable = try_parse!(entities[1]);

    Ok(LoadAverage {
        one,
        five,
        fifteen,
        runnable,
        total_runnable,
        last_pid,
    })
}

#[cfg(test)]
mod unit_tests {
    use super::*;

    #[test]
    fn uptime_parses() {
        assert_eq!(uptime_internal("12489513.08 22906637.29\n"), 12489513);
    }

    #[test]
    fn loadavg_parses() {
        let input = "0.49 0.70 0.84 2/519 1454\n";
        let out = loadavg_internal(input).unwrap();
        assert_eq!(out.one, 0.49);
        assert_eq!(out.five, 0.70);
        assert_eq!(out.fifteen, 0.84);
        assert_eq!(out.total_runnable, 519);
        assert_eq!(out.runnable, 2);
        assert_eq!(out.last_pid, 1454);
    }

    #[test]
    fn make_map_spaces() {
        let input = "field1: 23\nfield2: 45\nfield3: 100\n";
        let out = make_map(&input).unwrap();
        assert_eq!(out.get("field1:"), Some(&23));
        assert_eq!(out.get("field2:"), Some(&45));
    }

    #[test]
    fn make_map_tabs() {
        let input = "field1:\t\t\t45\nfield2:\t\t100\nfield4:\t\t\t\t4\n";
        let out = make_map(&input).unwrap();
        assert_eq!(out.get("field1:"), Some(&45));
        assert_eq!(out.get("field2:"), Some(&100));
    }

    #[test]
    fn make_map_with_ext() {
        let input = "field1: 100 kB\n field2: 200";
        let out = make_map(&input).unwrap();
        assert_eq!(out.get("field1:"), Some(&102400));
        assert_eq!(out.get("field2:"), Some(&200));
    }

    #[test]
    fn make_map_error() {
        let input = "field1: 2\nfield2: four";
        let out = make_map(&input);
        assert!(out.is_err())
    }

    #[test]
    fn multipler_kb() {
        assert_eq!(get_multiplier(&mut vec!["100", "kB"]), Some(1024));
    }

    #[test]
    fn multiplier_none() {
        assert_eq!(get_multiplier(&mut vec!["100", "200"]), None);
    }

    #[test]
    fn multiplier_last() {
        assert_eq!(
            get_multiplier(&mut vec!["100", "200", "400", "700", "kB"]),
            Some(1024)
        );
    }

    #[test]
    fn info_cpu_line_test() {
        let input = "cpu0 61286 322 19182 1708940 323 0 322 0 0 0 ";
        let result = match info_cpu_line(input) {
            Ok(r) => r,
            Err(e) => panic!("{}", e),
        };
        assert_eq!(
            result,
            vec![61286, 322, 19182, 1708940, 323, 0, 322, 0, 0, 0]
        );
    }

    #[test]
    fn cpu_line_to_cpu_times_test() {
        let input = vec![62972, 178, 18296, 349198, 163, 0, 493, 0, 0, 0];
        let result = cpu_line_to_cpu_times(&input);
        assert_eq!(result.user, 62972);
        assert_eq!(result.nice, 178);
        assert_eq!(result.system, 18296);
        assert_eq!(result.idle, 349198);
        assert_eq!(result.iowait, 163);
        assert_eq!(result.irq, 0);
        assert_eq!(result.softirq, 493);
        assert_eq!(result.steal, 0);
        assert_eq!(result.guest, 0);
        assert_eq!(result.guest_nice, 0);
    }

    #[test]
    fn cpu_time_percent_test() {
        let input1 = vec![62972, 178, 18296, 349198, 163, 0, 493, 0, 0, 0];
        let input2 = vec![61286, 322, 19182, 1708940, 323, 0, 322, 0, 0, 0];
        let result1 = cpu_line_to_cpu_times(&input1);
        let result2 = cpu_line_to_cpu_times(&input2);
        let percent = result2.cpu_percent_since(&result1);
        assert!(percent.user >= 0.);
        assert!(percent.user <= 100.);
        assert!(percent.nice >= 0.);
        assert!(percent.nice <= 100.);
        assert!(percent.system >= 0.);
        assert!(percent.system <= 100.);
        assert!(percent.idle >= 0.);
        assert!(percent.idle <= 100.);
        assert!(percent.iowait >= 0.);
        assert!(percent.iowait <= 100.);
        assert!(percent.irq >= 0.);
        assert!(percent.irq <= 100.);
        assert!(percent.softirq >= 0.);
        assert!(percent.softirq <= 100.);
        assert!(percent.guest >= 0.);
        assert!(percent.guest <= 100.);
        assert!(percent.guest_nice >= 0.);
        assert!(percent.guest_nice <= 100.);
        assert!(percent.steal >= 0.);
        assert!(percent.steal <= 100.);
    }
}

fn not_found(key: &str) -> Error {
    Error::new(ErrorKind::NotFound, format!("{} not found", key))
}

/// Returns information about virtual memory usage
///
/// `/proc/meminfo` contains the virtual memory statistics
pub fn virtual_memory() -> Result<VirtualMemory> {
    let data = read_file(Path::new("/proc/meminfo"))?;
    let mem_info = make_map(&data)?;

    let total = *mem_info.get("MemTotal:").ok_or(not_found("MemTotal"))?;
    let free = *mem_info.get("MemFree:").ok_or(not_found("MemFree"))?;
    let buffers = *mem_info.get("Buffers:").ok_or(not_found("Buffers"))?;
    let cached = *mem_info.get("Cached:").ok_or(not_found("Cached"))?;
    let active = *mem_info.get("Active:").ok_or(not_found("Active"))?;
    let inactive = *mem_info.get("Inactive:").ok_or(not_found("Inactive"))?;

    // MemAvailable was introduced in kernel 3.14. The original psutil computes it if it's not
    // found, but since 3.14 has already reached EOL, let's assume that it's there.
    let available = *mem_info
        .get("MemAvailable:")
        .ok_or(not_found("MemAvailable"))?;

    // Shmem was introduced in 2.6.19
    let shared = *mem_info.get("Shmem:").ok_or(not_found("Shmem"))?;

    Ok(VirtualMemory::new(
        total, available, shared, free, buffers, cached, active, inactive,
    ))
}

/// Returns information about swap memory usage
///
/// `/proc/meminfo` and `/proc/vmstat` contains the information
pub fn swap_memory() -> Result<SwapMemory> {
    let data = read_file(Path::new("/proc/meminfo"))?;
    let swap_info = make_map(&data)?;

    let vmstat = read_file(Path::new("/proc/vmstat"))?;
    let vmstat_info = make_map(&vmstat)?;

    let total = *swap_info.get("SwapTotal:").ok_or(not_found("SwapTotal"))?;
    let free = *swap_info.get("SwapFree:").ok_or(not_found("SwapFree"))?;
    let sin = *vmstat_info.get("pswpin").ok_or(not_found("pswpin"))?;
    let sout = *vmstat_info.get("pswpout").ok_or(not_found("pswpout"))?;

    Ok(SwapMemory::new(total, free, sin, sout))
}

fn get_multiplier(fields: &mut Vec<&str>) -> Option<u64> {
    if let Some(ext) = fields.pop() {
        let multiplier = match ext {
            "kB" => Some(1024),
            _ => None,
        };
        fields.push(ext);

        multiplier
    } else {
        None
    }
}

fn make_map(data: &str) -> Result<HashMap<&str, u64>> {
    let lines: Vec<&str> = data.lines().collect();
    let mut map = HashMap::new();

    for line in lines {
        let mut fields: Vec<&str> = line.split_whitespace().collect();
        let key = fields[0];
        let mut value = match fields[1].parse::<u64>() {
            Ok(v) => v,
            Err(_) => {
                return Err(Error::new(
                    ErrorKind::InvalidData,
                    format!("failed to parse {}", key),
                ))
            }
        };

        if let Some(multiplier) = get_multiplier(&mut fields) {
            value = value * multiplier;
        }

        map.insert(key, value);
    }

    Ok(map)
}

/// Convert a cpu line from /proc/stat into a Vec<u64>.
fn info_cpu_line(cpu_line: &str) -> Result<Vec<u64>> {
    let mut fields: Vec<&str> = cpu_line.split_whitespace().collect();
    if fields.len() < 2 {
        return Err(Error::new(
            ErrorKind::InvalidData,
            format!("Wrong line use from /proc/stat : {}", cpu_line),
        ));
    }
    if fields.len() < 10 {
        return Err(Error::new(
                ErrorKind::InvalidData,
                format!("Wrong format of /proc/stat line : {}, Maybe the kernel version is too older (Linux 2.6.33)", cpu_line),
        ));
    }
    // The first element of the line contains "cpux", we remove it.
    fields.remove(0);
    let mut values: Vec<u64> = Vec::new();
    for elt in fields {
        let value = match elt.parse::<u64>() {
            Ok(v) => v,
            Err(_) => {
                return Err(Error::new(
                    ErrorKind::InvalidData,
                    format!("failed to parse {}", elt),
                ))
            }
        };
        values.push(value);
    }
    Ok(values)
}

/// Return the CpuTimes object from the Vec<u64> obtain by info_cpu_line.
fn cpu_line_to_cpu_times(cpu_info: &[u64]) -> CpuTimes {
    let user = cpu_info[0];
    let nice = cpu_info[1];
    let system = cpu_info[2];
    let idle = cpu_info[3];
    let iowait = cpu_info[4];
    let irq = cpu_info[5];
    let softirq = cpu_info[6];
    let steal = cpu_info[7];
    let guest = cpu_info[8];
    let guest_nice = cpu_info[9];

    CpuTimes::new(
        user, nice, system, idle, iowait, irq, softirq, steal, guest, guest_nice,
    )
}

/// Returns information about cpu times usage.
///
/// `/proc/stat` contains the cpu times statistics
pub fn cpu_times() -> Result<CpuTimes> {
    let data = read_file(Path::new("/proc/stat"))?;
    let lines: Vec<&str> = data.lines().collect();
    let cpu_info = match info_cpu_line(lines[0]) {
        Ok(cpu_info) => cpu_info,
        Err(error) => return Err(error),
    };
    Ok(cpu_line_to_cpu_times(&cpu_info))
}

/// Returns information about cpu time usage on a Vec
/// that contains information per cpu
///
/// '/proc/stat' contains the cpu times statistics
pub fn cpu_times_percpu() -> Result<Vec<CpuTimes>> {
    let data = read_file(Path::new("/proc/stat"))?;
    let mut lines: Vec<&str> = data.lines().collect();
    let mut cpu_times_vector: Vec<CpuTimes> = Vec::new();
    // Remove the first line that contain the total cpu: "cpu"
    lines.remove(0);
    for line in lines {
        if line.starts_with("cpu") {
            let cpu_info = match info_cpu_line(line) {
                Ok(cpu_info) => cpu_info,
                Err(error) => return Err(error),
            };
            let cpu_time = cpu_line_to_cpu_times(&cpu_info);
            cpu_times_vector.push(cpu_time);
        }
    }
    Ok(cpu_times_vector)
}

/// Return a float representing the current system-wide
/// CPU utilization as percentage.
///
/// Interval must be > 0 seconds.
/// If interval < 0.1, the result of this function will be meaningless.
/// The function compares system CPU times elapsed before and after
/// the interval (blocking).
///
/// Use information contains in '/proc/stat'
pub fn cpu_percent(interval: f64) -> Result<f64> {
    Ok(cpu_times_percent(interval)?.busy_times())
}

/// Return a vector of floats representing the current system-wide
/// CPU utilization as percentage.
///
/// Interval must be > 0.0 seconds.
/// If interval < 0.1, the result of this function will be meaningless.
/// The function compares system CPU times per CPU elapsed before and after
/// the interval (blocking).
///
/// Use information contains in '/proc/stat'
pub fn cpu_percent_percpu(interval: f64) -> Result<Vec<f64>> {
    let cpu_percent_percpu = cpu_times_percent_percpu(interval)?;
    let mut cpu_percents: Vec<f64> = Vec::new();

    for cpu_percent in cpu_percent_percpu {
        cpu_percents.push(cpu_percent.busy_times());
    }
    Ok(cpu_percents)
}

/// Return a CpuTimesPercent representing the current detailed
/// CPU utilization as a percentage.
///
/// Interval must be > 0.0 seconds.
/// If interval is < 0.1, the result of this function will be meaningless.
/// The function compares all CPU times elapsed before and after
/// the interval (blocking).
///
/// Use informations contains in '/proc/stat'
pub fn cpu_times_percent(interval: f64) -> Result<CpuTimesPercent> {
    if interval <= 0. {
        return Err(Error::new(
            ErrorKind::InvalidData,
            format!("Interval must be greater than 0 : {}", interval),
        ));
    }
    let mut cpu_percent_last_call = CpuPercentCollector::new()?;

    let interval = (interval * 1000.) as u64;
    let block_time = time::Duration::from_millis(interval);
    thread::sleep(block_time);

    cpu_percent_last_call.cpu_times_percent()
}

/// Return a vector of CpuTimesPercent representing the current detailed
/// CPU utilization as percentage per cpu.
///
/// Interval must be > 0.0 seconds.
/// If interval is < 0.1, the result of this function will be meaningless.
/// The function compares all  CPU times per CPU elapsed before and after
/// the interval(blocking).
///
/// Use informations contains in '/proc/stat'
pub fn cpu_times_percent_percpu(interval: f64) -> Result<Vec<CpuTimesPercent>> {
    if interval <= 0. {
        return Err(Error::new(
            ErrorKind::InvalidData,
            format!("Interval must be greater than 0 : {}", interval),
        ));
    }
    let mut cpu_percent_last_call = CpuPercentCollector::new()?;

    let interval = (interval * 1000.) as u64;
    let block_time = time::Duration::from_millis(interval);
    thread::sleep(block_time);

    cpu_percent_last_call.cpu_times_percent_percpu()
}<|MERGE_RESOLUTION|>--- conflicted
+++ resolved
@@ -3,11 +3,7 @@
 use std::collections::HashMap;
 use std::path::Path;
 use std::str::FromStr;
-<<<<<<< HEAD
 use std::{thread, time};
-=======
->>>>>>> 56af1e5a
-
 use std::io::{Error, ErrorKind, Result};
 
 use PID;
